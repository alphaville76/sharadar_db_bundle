import math
import numpy as np
import pandas as pd
import warnings
from sharadar.util.cache import cached
from singleton_decorator import singleton
from toolz import first
from zipline.assets import AssetFinder, AssetDBWriter
from zipline.assets.asset_db_schema import (
    asset_router,
    equities as equities_table,
    equity_symbol_mappings,
    futures_contracts as futures_contracts_table,
)
from trading_calendars import get_calendar
from zipline.utils.memoize import lazyval
from pandas.tseries.offsets import DateOffset
from datetime import timedelta
from sharadar.util.logger import log

@singleton
class SQLiteAssetFinder(AssetFinder):

    def __init__(self, engine):
        super().__init__(engine)
        self.is_live_trading = False

    def _retrieve_asset_dicts(self, sids, asset_tbl, querying_equities):
        rows = list(super()._retrieve_asset_dicts(sids, asset_tbl, querying_equities))
        if self.is_live_trading:
            for row in rows:
                # when we use pipeline live the end date is always yesterday so we add 5 days to still keep this condition
                # but also allowing to use pipeline live as well. 5 is a good number for weekends/holidays
                row['end_date'] = row['end_date'] + timedelta(days=5)
                row['auto_close_date'] = row['auto_close_date'] + timedelta(days=5)

        return rows

    @lazyval
    def equity_supplementary_map(self):
        raise NotImplementedError()       
        
    @lazyval
    def equity_supplementary_map_by_sid(self):
        raise NotImplementedError()

    def lookup_by_supplementary_field(self, field_name, value, as_of_date):
        raise NotImplementedError()
    
    def get_supplementary_field(self, sid, field_name, as_of_date=None):
        warnings.warn("get_supplementary_field is deprecated",DeprecationWarning)
        raise NotImplementedError()
        
    def _get_inner_select(self):
        sql = ("SELECT sid, value, "
               "ROW_NUMBER() OVER (PARTITION BY sid "
               "ORDER BY start_date DESC) AS rown "
               "FROM equity_supplementary_mappings "
               "WHERE sid IN (%s) "
               "AND field = '%s' "
               "AND start_date <= %d "
               "AND (%d - start_date) <= %d "
              )
        return sql
    
    def _get_result(self, sids, field_name, as_of_date, n, enforce_date):
        """
        'enforce_date' is relevant for fundamentals to avoid delinquent SEC files.
        """
        MAX_DELAY = 1.296e+16 # 5 months
        sql = "SELECT sid, value FROM ("+self._get_inner_select()+ ") t WHERE rown = %d;"

        if as_of_date is None:
            as_of_date = pd.Timestamp.today()

        date_check = as_of_date.value if enforce_date else 0
        cmd = sql % (', '.join(map(str, sids)), field_name, as_of_date.value, date_check, n*MAX_DELAY, n)
        return self.engine.execute(cmd).fetchall()      
    
    def _get_result_ttm(self, sids, field_name, as_of_date, k):
        """
        'enforce_date' is relevant for fundamentals to avoid delinquent SEC files.
        """
        MAX_DELAY = 1.296e+16 # 5 months
        sql = "SELECT sid, SUM(value) FROM ("+self._get_inner_select()+ ") t WHERE rown >= %d and rown <= %d GROUP BY sid;"

        m = k*4
        n = m-3
        cmd = sql % (', '.join(map(str, sids)), field_name, as_of_date.value, as_of_date.value, m*MAX_DELAY*4, n, m)
        #print(cmd)
        return self.engine.execute(cmd).fetchall()  

    def get_datekey(self, sids, as_of_date, n):
        """
        Get the last SEC filing date.
        """
        sql = ("SELECT sid, start_date FROM ("
               "SELECT sid, start_date, "
               "ROW_NUMBER() OVER (PARTITION BY sid "
               "ORDER BY start_date DESC) AS rown "
               "FROM equity_supplementary_mappings "
               "WHERE sid IN (%s) "
               "AND field = 'revenue_arq' "
               "AND start_date <= %d "
               ") t WHERE rown = %d;"
              )

        cmd = sql % (', '.join(map(str, sids)), as_of_date.value, n)
        result =  self.engine.execute(cmd).fetchall()
        return pd.DataFrame(result).set_index(0).reindex(sids).T.values.astype('float64')

    @cached
    def get_fundamentals(self, sids, field_name, as_of_date=None, n=1):
        """
        n=1 is the most recent quarter or last ttm, n=2 indicate the previous quarter or ttm and so on...
        It's different from the original zipline window_length
        """
        result = self._get_result(sids, field_name, as_of_date, n, enforce_date=True)
        if len(result) == 0:
            log.warn("No result: asset_finder().get_fundamentals(%s, %s, %s, n=%s)" %
                (sids, field_name, as_of_date, n)
            )
            return []
        #shape: (windows lenghts=1, num of assets)
        return pd.DataFrame(result).set_index(0).reindex(sids).T.values.astype('float64')
    
    @cached
    def get_fundamentals_df_window_length(self, sids, field_name, as_of_date=None, window_length=1):
        """
        it returns an array of this form:

            value_(t,   sid 1)	value_(t,   sid 2)	...	value_(t,   sid m)
            value_(t-1, sid 1)	value_(t-1, sid 2)	...	value_(t-1, sid m)
            value_(t-2, sid 1)	value_(t-2, sid 2)	...	value_(t-2, sid m)
            value_(t-3, sid 1)	value_(t-3, sid 2)	...	value_(t-3, sid m)
            ...                 ...                 ... ...
            value_(t-n, sid 1)	value_(t-n, sid 2)	...	value_(t-n, sid m)

        where n is the window_length (for example n=4 for the last four quarters)

        """
        if as_of_date is None:
            as_of_date = pd.Timestamp.today()
        start_date = as_of_date - DateOffset(months=(window_length + 1) * 3)

        sql = "SELECT * FROM (SELECT ROW_NUMBER() OVER (PARTITION BY sid ORDER BY start_date DESC) row_num," \
              "sid, start_date, value FROM equity_supplementary_mappings WHERE sid IN (%s) AND field = '%s' " \
              "AND start_date >= %d AND start_date <= %d) t WHERE row_num <= %d"
        cmd = sql % (', '.join(map(str, sids)), field_name, start_date.value, as_of_date.value, window_length)

        df = pd.read_sql_query(cmd, self.engine)
        df = df.pivot(index='row_num', columns='sid', values='value')
        df = df.reindex(columns=sids)
        return df.values.astype('float64')
        
    @cached
    def get_fundamentals_ttm(self, sids, field_name, as_of_date=None, k=1):
        """
        k=1 is the sum of the last twelve months, k=2 is the sum of the previous twelve months and so on...
        It's different from windows_length
        """
        result = self._get_result_ttm(sids, field_name + '_arq', as_of_date, k)
        if len(result) == 0:
            return []
        return pd.DataFrame(result).set_index(0).reindex(sids).T.values.astype('float64')
    
    @cached
    def get_info(self, sids, field_name, as_of_date=None):
        """
        Unlike get_fundamentals(.), it use the string 'NA' for unknown values, 
        because np.nan isn't supported in LabelArray
        """
        result = self._get_result(sids, field_name, as_of_date, n=1, enforce_date=False)
        if len(result) == 0:
            return []
        return pd.DataFrame(result).set_index(0).reindex(sids, fill_value='NA').T.values

    @cached
    def get_daily_metrics(self, sids, field_name, as_of_date=pd.Timestamp.today(), n=1, calendar = get_calendar('XNYS')):
        assert n > 0
        sessions = calendar.sessions_window(as_of_date, -n+1)
        query = "SELECT start_date, sid, value FROM equity_supplementary_mappings " \
                "WHERE field ='%s' AND sid in (%s) AND start_date >= %s AND start_date <= %s" \
                % (field_name, ",".join(map(str, sids)), sessions[0].value, sessions[-1].value)

        df = pd.read_sql_query(query, self.engine)
        df = df.pivot(index='start_date', columns='sid', values='value')
        df = df.reindex(index=list(map(self._fmt_date, sessions)), columns=sids)
        return df.values.astype('float64')

    def _fmt_date(self, dt):
        return dt.value

    @property
    def last_available_fundamentals_dt(self):
        return self.last_available_dt('revenue_arq')

    @property
    def last_available_daily_metrics_dt(self):
        return self.last_available_dt('marketcap')

    def last_available_dt(self, field):
        sql = "SELECT MAX(start_date) FROM equity_supplementary_mappings WHERE field = '%s';" % field
        res = self.engine.execute(sql).fetchall()
        if len(res) == 0:
            return pd.NaT
        return pd.Timestamp(res[0][0], tz='UTC')



@singleton
class SQLiteAssetDBWriter(AssetDBWriter):

    def init_db(self, txn=None):
        super().init_db(txn)
        txn.execute("CREATE INDEX IF NOT EXISTS idx_start_date_field  ON equity_supplementary_mappings (start_date, field);")


    def _write_assets(self, asset_type, assets, txn, chunk_size, mapping_data=None):
        if asset_type == 'future':
            tbl = futures_contracts_table
            if mapping_data is not None:
                raise TypeError('no mapping data expected for futures')

        elif asset_type == 'equity':
            tbl = equities_table
            if mapping_data is None:
                raise TypeError('mapping data required for equities')
            # write the symbol mapping data.
            mapping_data.index = mapping_data['sid']
            self._write_df_to_table(
                equity_symbol_mappings,
                mapping_data,
                txn,
                chunk_size,
            )

        else:
            raise ValueError(
                "asset_type must be in {'future', 'equity'}, got: %s" %
                asset_type,
            )

        self._write_df_to_table(tbl, assets, txn, chunk_size)

        df = pd.DataFrame({
            asset_router.c.sid.name: assets.index.values,
            asset_router.c.asset_type.name: asset_type,
        })
        self._write_df_to_table(asset_router, df, txn, chunk_size, idx=False)
        #df.to_sql(asset_router.name, txn.connection, if_exists='append', index=False, chunksize=chunk_size)

    def escape(self, name):
        # See https://stackoverflow.com/questions/6514274/how-do-you-escape-strings\
        # -for-sqlite-table-column-names-in-python
        # Ensure the string can be encoded as UTF-8.
        # Ensure the string does not include any NUL characters.
        # Replace all " with "".
        # Wrap the entire thing in double quotes.

        try:
            uname = str(name).encode("utf-8", "strict").decode("utf-8")
        except UnicodeError as err:
            raise ValueError(f"Cannot convert identifier to UTF-8: '{name}'") from err
        if not len(uname):
            raise ValueError("Empty table or column name specified")

        nul_index = uname.find("\x00")
        if nul_index >= 0:
            raise ValueError("SQLite identifier cannot contain NULs")
        return '"' + uname.replace('"', '""') + '"'

    def insert_statement(self, df, table_name, index=True, index_label=None, wld='?'):
        num_rows = df.shape[0]

        names = list(map(str, df.columns))

        if index:
            if index_label is not None:
                if not isinstance(index_label, list):
                    index_label = [index_label]
                for idx in index_label[::-1]:
                    names.insert(0, idx)
            elif df.index.name is not None:
                for idx in df.index.name[::-1]:
                    names.insert(0, idx)
            else:
                names.insert(0, "index")

        bracketed_names = [self.escape(column) for column in names]
        col_names = ",".join(bracketed_names)

        wildcards = ",".join([wld] * len(names))
        insert_statement = (
            f"INSERT OR REPLACE INTO {self.escape(table_name)} ({col_names}) VALUES ({wildcards})"
        )
        return insert_statement

    def _write_df_to_table(self, tbl, df, txn, chunk_size=None, idx=True, idx_label=None):
        engine = txn.connection
        index_label = (
            idx_label
            if idx_label is not None else
            first(tbl.primary_key.columns).name
        )
        cmd = self.insert_statement(df, tbl.name, idx, index_label)

        for index, row in df.iterrows():
            values = row.values
            if idx:
                values = np.insert(values, 0, str(index), axis=0)
            engine.execute(cmd, tuple(values))

    def check_sanity(self):
        """
        Check if there were changes in some metadata
        """

        sane = True

        field = 'category'

        expected = ['ADR Common Stock', 'ADR Common Stock Primary Class', 'ADR Common Stock Secondary Class',
                    'ADR Preferred Stock', 'ADR Stock Warrant', 'CEF',
                    'Canadian Common Stock', 'Canadian Common Stock Primary Class', 'Canadian Common Stock Secondary Class',
                    'Canadian Preferred Stock', 'Canadian Stock Warrant',
                    'Domestic Common Stock', 'Domestic Common Stock Primary Class', 'Domestic Common Stock Secondary Class',
                    'Domestic Preferred Stock', 'Domestic Stock Warrant', 'ETD', 'ETF', 'ETN', 'IDX']

        if not self._check_field(field, expected):
            sane = False

        field = 'sector'
        expected = ['Basic Materials', 'Communication Services', 'Consumer Cyclical', 'Consumer Defensive', 'Energy', 'Financial Services', 'Healthcare', 'Industrials', 'Real Estate', 'Technology', 'Utilities']
        if not self._check_field(field, expected):
            sane = False

        field = 'exchange'
<<<<<<< HEAD
        # TODO share constant with factors.py
        expected = ['BATS', 'INDEX', 'NASDAQ', 'NYSE', 'NYSEARCA', 'NYSEMKT', 'OTC']
=======
        #TODO share constant from factory.py
        expected = ['BATS', 'CBOE', 'INDEX', 'NASDAQ', 'NYSE', 'NYSEARCA', 'NYSEMKT', 'OTC']
>>>>>>> af6177ef
        if not self._check_field(field, expected):
            sane = False

        return sane

    def _check_field(self, field, expected):
        sql = "SELECT DISTINCT(value) as r FROM equity_supplementary_mappings WHERE field = '%s' ORDER BY r;" % field
        ret = [x[0] for x in self.engine.execute(sql).fetchall()]
        ok = np.array_equal(ret, expected)
        if not ok:
            sane = False
            from sharadar.util.logger import log
            log.error("Field '%s' changed!\nActual:\n  %s\nExpected:\n  %s" % (field, ret, expected))
            return False
        else:
            return True<|MERGE_RESOLUTION|>--- conflicted
+++ resolved
@@ -336,13 +336,9 @@
             sane = False
 
         field = 'exchange'
-<<<<<<< HEAD
         # TODO share constant with factors.py
         expected = ['BATS', 'INDEX', 'NASDAQ', 'NYSE', 'NYSEARCA', 'NYSEMKT', 'OTC']
-=======
-        #TODO share constant from factory.py
-        expected = ['BATS', 'CBOE', 'INDEX', 'NASDAQ', 'NYSE', 'NYSEARCA', 'NYSEMKT', 'OTC']
->>>>>>> af6177ef
+
         if not self._check_field(field, expected):
             sane = False
 
